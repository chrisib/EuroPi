--- conflicted
+++ resolved
@@ -116,15 +116,9 @@
   
 ### Install the contrib scripts and setup the menu
 
-<<<<<<< HEAD
-1. Complete all of the steps for [Option 2](https://github.com/Allen-Synthesis/EuroPi/edit/release_prep/0.2.0/software/programming_instructions.md#copy-someone-elses-program-to-run-on-your-module), but you must use ``menu.py`` as the file to save to the root directory. Name it ``main.py`` as you would any other script.
+1. Complete all of the steps for [Option 2](#copy-someone-elses-program-to-run-on-your-module), but you must use ``menu.py`` as the file to save to the root directory. Name it ``main.py`` as you would any other script.
 2. Now you can disconnect the module from your computer, connect it to rack power, and the menu will open automatically.
 
-=======
-1. Complete all of the steps for [Option 2](#copy-someone-elses-program-to-run-on-your-module), but you must use ``menu.py`` as the file to save to the root directory. Name it ``main.py`` as you would any other script.
-2. Now you can disconnect the module from your computer, connect it to rack power, and the menu will open automatically. After you choose a program that will become the default program that runs when the module is connected to power, but you can still go back to the menu at any time by pressing and holding both buttons for >0.5s and then releasing.
-  
->>>>>>> eeb851db
 One of the scripts that is installed with the menu system is named '~ Calibrate', and it requires you to send precise voltages to the module to calibrate it for the future, allowing you to input and output precise values from your module.  
 This is entirely optional and it will work with a usable degree of accuracy without calibration, however if you do want to then move to the ['Calibrate the module'](#calibrate-the-module) step.
 
