--- conflicted
+++ resolved
@@ -20,10 +20,6 @@
 from contrib.probapoly import Probapoly
 from contrib.radio_scanner import RadioScanner
 from contrib.scope import Scope
-<<<<<<< HEAD
-from contrib.turing_machine import TuringMachine
-=======
->>>>>>> 33ca821b
 from contrib.smooth_random_voltages import SmoothRandomVoltages
 from contrib.strange_attractor import StrangeAttractor
 from contrib.turing_machine import EuroPiTuringMachine
@@ -46,10 +42,6 @@
     Probapoly,
     RadioScanner,
     Scope,
-<<<<<<< HEAD
-    TuringMachine,
-=======
->>>>>>> 33ca821b
     SmoothRandomVoltages,
     StrangeAttractor,
     EuroPiTuringMachine,
